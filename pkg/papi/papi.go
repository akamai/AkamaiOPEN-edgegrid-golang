// Package papi provides access to the Akamai Property APIs
package papi

import (
	"errors"

	"github.com/akamai/AkamaiOPEN-edgegrid-golang/v2/pkg/session"
)

var (
	// ErrStructValidation is returned returned when given struct validation failed
	ErrStructValidation = errors.New("struct validation")
)

type (
	// PAPI is the papi api interface
	PAPI interface {
		Groups
		Contracts
		Activations
		CPCodes
		Properties
		PropertyVersions
		EdgeHostnames
<<<<<<< HEAD
		ClientSettings
=======
		PropertyRules
>>>>>>> 938a63b6
	}

	papi struct {
		session.Session
		usePrefixes bool
	}

	// Option defines a PAPI option
	Option func(*papi)

	// ClientFunc is a papi client new method, this can used for mocking
	ClientFunc func(sess session.Session, opts ...Option) PAPI
)

// Client returns a new papi Client instance with the specified controller
func Client(sess session.Session, opts ...Option) PAPI {
	p := &papi{
		Session:     sess,
		usePrefixes: true,
	}

	for _, opt := range opts {
		opt(p)
	}
	return p
}

// WithUsePrefixes sets the `PAPI-Use-Prefixes` header on requests
// See: https://developer.akamai.com/api/core_features/property_manager/v1.html#prefixes
func WithUsePrefixes(usePrefixes bool) Option {
	return func(p *papi) {
		p.usePrefixes = usePrefixes
	}
}<|MERGE_RESOLUTION|>--- conflicted
+++ resolved
@@ -22,11 +22,8 @@
 		Properties
 		PropertyVersions
 		EdgeHostnames
-<<<<<<< HEAD
 		ClientSettings
-=======
 		PropertyRules
->>>>>>> 938a63b6
 	}
 
 	papi struct {
