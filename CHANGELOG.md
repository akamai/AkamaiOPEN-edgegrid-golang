--- conflicted
+++ resolved
@@ -1,19 +1,18 @@
 # EDGEGRID GOLANG RELEASE NOTES
 
-<<<<<<< HEAD
-## 2.3.1
+## 2.4.1 (Apr 14, 2021)
 
 #### BUG FIXES
 
 * APPSEC
   * Suppress 'null' text on output of empty/false values
   * Prevent configuration drift when reapplying configuration after importing or creating resources
-=======
+
 ## 2.4.0 (Mar 29, 2021) PAPI - Secure by default
+
 *PAPI
    * Support to provision default certs as part of hostnames request
    * New cert status object in hostnames response if it exists
->>>>>>> cce50e9c
 
 ## 2.3.0 (Mar 15, 2021) Network Lists
 
